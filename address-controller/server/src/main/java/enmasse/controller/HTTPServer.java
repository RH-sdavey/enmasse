/*
 * Copyright 2016 Red Hat Inc.
 *
 * Licensed under the Apache License, Version 2.0 (the "License");
 * you may not use this file except in compliance with the License.
 * You may obtain a copy of the License at
 *
 *     http://www.apache.org/licenses/LICENSE-2.0
 *
 * Unless required by applicable law or agreed to in writing, software
 * distributed under the License is distributed on an "AS IS" BASIS,
 * WITHOUT WARRANTIES OR CONDITIONS OF ANY KIND, either express or implied.
 * See the License for the specific language governing permissions and
 * limitations under the License.
 */

package enmasse.controller;

import enmasse.controller.api.osb.v2.bind.OSBBindingService;
import enmasse.controller.api.osb.v2.catalog.OSBCatalogService;
import enmasse.controller.api.osb.v2.lastoperation.OSBLastOperationService;
import enmasse.controller.api.osb.v2.provision.OSBProvisioningService;
import enmasse.controller.api.v3.AddressApi;
import enmasse.controller.api.v3.http.AddressingService;
import enmasse.controller.api.v3.http.FlavorsService;
import enmasse.controller.api.v3.http.InstanceService;
import enmasse.controller.api.v3.http.MultiInstanceAddressingService;
import enmasse.controller.common.exceptionmapping.DefaultExceptionMapper;
import enmasse.controller.flavor.FlavorRepository;
import enmasse.controller.api.instance.InstanceApi;
import enmasse.controller.model.InstanceId;
import io.vertx.core.AbstractVerticle;
import org.jboss.resteasy.plugins.server.vertx.VertxRequestHandler;
import org.jboss.resteasy.plugins.server.vertx.VertxResteasyDeployment;
import org.slf4j.Logger;
import org.slf4j.LoggerFactory;

/**
 * HTTP server for deploying address config
 */
public class HTTPServer extends AbstractVerticle {
    public static final int PORT = 8080;
    private static final Logger log = LoggerFactory.getLogger(HTTPServer.class.getName());
    private final AddressManager addressManager;
    private final InstanceApi instanceApi;
    private final FlavorRepository flavorRepository;
    private final InstanceId globalInstance;

    public HTTPServer(InstanceId globalInstance, AddressManager addressManager, InstanceApi instanceApi, FlavorRepository flavorRepository) {
        this.globalInstance = globalInstance;
        this.addressManager = addressManager;
        this.instanceApi = instanceApi;
        this.flavorRepository = flavorRepository;
    }

    @Override
    public void start() {
        VertxResteasyDeployment deployment = new VertxResteasyDeployment();
        deployment.start();

        deployment.getProviderFactory().registerProvider(DefaultExceptionMapper.class);

        deployment.getRegistry().addSingletonResource(new AddressingService(globalInstance, new AddressApi(instanceApi, addressManager)));
        deployment.getRegistry().addSingletonResource(new InstanceService(instanceApi));
        deployment.getRegistry().addSingletonResource(new MultiInstanceAddressingService(new AddressApi(instanceApi, addressManager)));
        deployment.getRegistry().addSingletonResource(new FlavorsService(flavorRepository));

<<<<<<< HEAD
        deployment.getRegistry().addSingletonResource(new OSBCatalogService(instanceApi, addressManager, flavorRepository));
        deployment.getRegistry().addSingletonResource(new OSBProvisioningService(instanceApi, addressManager, flavorRepository));
        deployment.getRegistry().addSingletonResource(new OSBBindingService(instanceApi, addressManager, flavorRepository));
=======
        deployment.getRegistry().addSingletonResource(new OSBCatalogService(instanceManager, addressManager, flavorRepository));
        deployment.getRegistry().addSingletonResource(new OSBProvisioningService(instanceManager, addressManager, flavorRepository));
        deployment.getRegistry().addSingletonResource(new OSBBindingService(instanceManager, addressManager, flavorRepository));
        deployment.getRegistry().addSingletonResource(new OSBLastOperationService(instanceManager, addressManager, flavorRepository));
>>>>>>> dc9c4f15

        vertx.createHttpServer()
                .requestHandler(new VertxRequestHandler(vertx, deployment))
                .listen(PORT, ar -> log.info("Started HTTP server. Listening on port " + PORT));
    }
}<|MERGE_RESOLUTION|>--- conflicted
+++ resolved
@@ -20,14 +20,16 @@
 import enmasse.controller.api.osb.v2.catalog.OSBCatalogService;
 import enmasse.controller.api.osb.v2.lastoperation.OSBLastOperationService;
 import enmasse.controller.api.osb.v2.provision.OSBProvisioningService;
-import enmasse.controller.api.v3.AddressApi;
+import enmasse.controller.api.v3.AddressApiHelper;
+import enmasse.controller.api.v3.UuidApi;
 import enmasse.controller.api.v3.http.AddressingService;
 import enmasse.controller.api.v3.http.FlavorsService;
 import enmasse.controller.api.v3.http.InstanceService;
 import enmasse.controller.api.v3.http.MultiInstanceAddressingService;
+import enmasse.controller.common.Kubernetes;
 import enmasse.controller.common.exceptionmapping.DefaultExceptionMapper;
 import enmasse.controller.flavor.FlavorRepository;
-import enmasse.controller.api.instance.InstanceApi;
+import enmasse.controller.instance.api.InstanceApi;
 import enmasse.controller.model.InstanceId;
 import io.vertx.core.AbstractVerticle;
 import org.jboss.resteasy.plugins.server.vertx.VertxRequestHandler;
@@ -41,14 +43,12 @@
 public class HTTPServer extends AbstractVerticle {
     public static final int PORT = 8080;
     private static final Logger log = LoggerFactory.getLogger(HTTPServer.class.getName());
-    private final AddressManager addressManager;
     private final InstanceApi instanceApi;
     private final FlavorRepository flavorRepository;
     private final InstanceId globalInstance;
 
-    public HTTPServer(InstanceId globalInstance, AddressManager addressManager, InstanceApi instanceApi, FlavorRepository flavorRepository) {
+    public HTTPServer(InstanceId globalInstance, InstanceApi instanceApi, FlavorRepository flavorRepository) {
         this.globalInstance = globalInstance;
-        this.addressManager = addressManager;
         this.instanceApi = instanceApi;
         this.flavorRepository = flavorRepository;
     }
@@ -60,21 +60,17 @@
 
         deployment.getProviderFactory().registerProvider(DefaultExceptionMapper.class);
 
-        deployment.getRegistry().addSingletonResource(new AddressingService(globalInstance, new AddressApi(instanceApi, addressManager)));
+        AddressApiHelper addressApi = new AddressApiHelper(instanceApi);
+        deployment.getRegistry().addSingletonResource(new AddressingService(globalInstance, addressApi));
         deployment.getRegistry().addSingletonResource(new InstanceService(instanceApi));
-        deployment.getRegistry().addSingletonResource(new MultiInstanceAddressingService(new AddressApi(instanceApi, addressManager)));
+        deployment.getRegistry().addSingletonResource(new MultiInstanceAddressingService(addressApi));
         deployment.getRegistry().addSingletonResource(new FlavorsService(flavorRepository));
 
-<<<<<<< HEAD
-        deployment.getRegistry().addSingletonResource(new OSBCatalogService(instanceApi, addressManager, flavorRepository));
-        deployment.getRegistry().addSingletonResource(new OSBProvisioningService(instanceApi, addressManager, flavorRepository));
-        deployment.getRegistry().addSingletonResource(new OSBBindingService(instanceApi, addressManager, flavorRepository));
-=======
-        deployment.getRegistry().addSingletonResource(new OSBCatalogService(instanceManager, addressManager, flavorRepository));
-        deployment.getRegistry().addSingletonResource(new OSBProvisioningService(instanceManager, addressManager, flavorRepository));
-        deployment.getRegistry().addSingletonResource(new OSBBindingService(instanceManager, addressManager, flavorRepository));
-        deployment.getRegistry().addSingletonResource(new OSBLastOperationService(instanceManager, addressManager, flavorRepository));
->>>>>>> dc9c4f15
+        UuidApi uuidApi = new UuidApi(instanceApi);
+        deployment.getRegistry().addSingletonResource(new OSBCatalogService(instanceApi, uuidApi, flavorRepository));
+        deployment.getRegistry().addSingletonResource(new OSBProvisioningService(instanceApi, uuidApi, flavorRepository));
+        deployment.getRegistry().addSingletonResource(new OSBBindingService(instanceApi, uuidApi, flavorRepository));
+        deployment.getRegistry().addSingletonResource(new OSBLastOperationService(instanceApi, uuidApi, flavorRepository));
 
         vertx.createHttpServer()
                 .requestHandler(new VertxRequestHandler(vertx, deployment))
